<<<<<<< HEAD
rule:
  meta:
    name: encrypt data using RC4 with custom key via WinAPI
    namespace: data-manipulation/encryption/rc4
    author: blaine.stancill@mandiant.com
    scope: function
    att&ck:
      - Defense Evasion::Obfuscated Files or Information [T1027]
    mbc:
      - Defense Evasion::Obfuscated Files or Information::Encryption-Standard Algorithm [E1027.m05]
      - Cryptography::Encrypt Data::RC4 [C0027.009]
    references:
      - https://www.phdcc.com/cryptorc4.htm
    examples:
      - 4E9C546A54E40D0DA89BB4616DD7F8C4:0x140007B70
      - A563C50C5FA0FD541248ACAF72CC4E7D:0x401AF0
  features:
    - and:
      - api: CryptImportKey
      - number: 0x4C = SimpleBlobRC4KeyTemplate size
      - bytes: 01 02 00 00 01 68 00 00 00 A4 00 00 = SimpleBlobRC4KeyTemplate header
      - number: 0x134 = PrivateKeyWithExponentOfOne size
      - bytes: 07 02 00 00 00 A4 00 00 52 53 41 32 00 02 00 00 01 00 00 00 AB EF FA C6 7D E8 DE FB 68 38 09 92 D9 42 7E 6B 89 9E 21 D7 52 1C 99 3C 17 48 4E 3A 44 02 F2 FA 74 57 DA E4 D3 C0 35 67 FA 6E DF 78 4C 75 35 1C A0 74 49 E3 20 13 71 35 65 DF 12 20 F5 F5 F5 C1 ED 5C 91 36 75 B0 A9 9C 04 DB 0C 8C BF 99 75 13 7E 87 80 4B 71 94 B8 00 A0 7D B7 53 DD 20 63 EE F7 83 41 FE 16 A7 6E DF 21 7D 76 C0 85 D5 65 7F 00 23 57 45 52 02 9D EA 69 AC 1F FD 3F 8C 4A D0 01 00 00 00 00 00 00 00 00 00 00 00 00 00 00 00 00 00 00 00 00 00 00 00 00 00 00 00 00 00 00 00 01 00 00 00 00 00 00 00 00 00 00 00 00 00 00 00 00 00 00 00 00 00 00 00 00 00 00 00 00 00 00 00 64 D5 AA B1 A6 03 18 92 03 AA 31 2E 48 4B 65 20 99 CD C6 0C 15 0C BF 3E FF 78 95 67 B1 74 5B 60 01 00 00 00 00 00 00 00 00 00 00 00 = PrivateKeyWithExponentOfOne
      - match: contain loop # Copies RC4 key in reverse order
      - optional:
        - or:
          - number: 1 = PROV_RSA_FULL
          - api: CryptAcquireContext
          - api: CryptEncrypt
=======
rule:
  meta:
    name: encrypt data using RC4 with custom key via WinAPI
    namespace: data-manipulation/encryption/rc4
    author: blaine.stancill@mandiant.com
    scope: function
    att&ck:
      - Defense Evasion::Obfuscated Files or Information [T1027]
    mbc:
      - Defense Evasion::Obfuscated Files or Information::Encryption-Standard Algorithm [E1027.m05]
      - Cryptography::Encrypt Data::RC4 [C0027.009]
    references: 
      - https://www.phdcc.com/cryptorc4.htm
    examples:
      - 4E9C546A54E40D0DA89BB4616DD7F8C4:0x140007B70
      - A563C50C5FA0FD541248ACAF72CC4E7D:0x401AF0
  features:
    - and:
      - api: CryptImportKey
      - number: 0x4C = SimpleBlobRC4KeyTemplate size
      - bytes: 01 02 00 00 01 68 00 00 00 A4 00 00 = SimpleBlobRC4KeyTemplate header
      - number: 0x134 = PrivateKeyWithExponentOfOne size
      - bytes: 07 02 00 00 00 A4 00 00 52 53 41 32 00 02 00 00 01 00 00 00 AB EF FA C6 7D E8 DE FB 68 38 09 92 D9 42 7E 6B 89 9E 21 D7 52 1C 99 3C 17 48 4E 3A 44 02 F2 FA 74 57 DA E4 D3 C0 35 67 FA 6E DF 78 4C 75 35 1C A0 74 49 E3 20 13 71 35 65 DF 12 20 F5 F5 F5 C1 ED 5C 91 36 75 B0 A9 9C 04 DB 0C 8C BF 99 75 13 7E 87 80 4B 71 94 B8 00 A0 7D B7 53 DD 20 63 EE F7 83 41 FE 16 A7 6E DF 21 7D 76 C0 85 D5 65 7F 00 23 57 45 52 02 9D EA 69 AC 1F FD 3F 8C 4A D0 01 00 00 00 00 00 00 00 00 00 00 00 00 00 00 00 00 00 00 00 00 00 00 00 00 00 00 00 00 00 00 00 01 00 00 00 00 00 00 00 00 00 00 00 00 00 00 00 00 00 00 00 00 00 00 00 00 00 00 00 00 00 00 00 64 D5 AA B1 A6 03 18 92 03 AA 31 2E 48 4B 65 20 99 CD C6 0C 15 0C BF 3E FF 78 95 67 B1 74 5B 60 01 00 00 00 00 00 00 00 00 00 00 00 = PrivateKeyWithExponentOfOne
      - match: contain loop # Copies RC4 key in reverse order
      - optional:
        - or:
          - number: 1 = PROV_RSA_FULL
          - api: CryptAcquireContext
          - api: CryptEncrypt
>>>>>>> aadc07cf
<|MERGE_RESOLUTION|>--- conflicted
+++ resolved
@@ -1,4 +1,3 @@
-<<<<<<< HEAD
 rule:
   meta:
     name: encrypt data using RC4 with custom key via WinAPI
@@ -22,40 +21,9 @@
       - bytes: 01 02 00 00 01 68 00 00 00 A4 00 00 = SimpleBlobRC4KeyTemplate header
       - number: 0x134 = PrivateKeyWithExponentOfOne size
       - bytes: 07 02 00 00 00 A4 00 00 52 53 41 32 00 02 00 00 01 00 00 00 AB EF FA C6 7D E8 DE FB 68 38 09 92 D9 42 7E 6B 89 9E 21 D7 52 1C 99 3C 17 48 4E 3A 44 02 F2 FA 74 57 DA E4 D3 C0 35 67 FA 6E DF 78 4C 75 35 1C A0 74 49 E3 20 13 71 35 65 DF 12 20 F5 F5 F5 C1 ED 5C 91 36 75 B0 A9 9C 04 DB 0C 8C BF 99 75 13 7E 87 80 4B 71 94 B8 00 A0 7D B7 53 DD 20 63 EE F7 83 41 FE 16 A7 6E DF 21 7D 76 C0 85 D5 65 7F 00 23 57 45 52 02 9D EA 69 AC 1F FD 3F 8C 4A D0 01 00 00 00 00 00 00 00 00 00 00 00 00 00 00 00 00 00 00 00 00 00 00 00 00 00 00 00 00 00 00 00 01 00 00 00 00 00 00 00 00 00 00 00 00 00 00 00 00 00 00 00 00 00 00 00 00 00 00 00 00 00 00 00 64 D5 AA B1 A6 03 18 92 03 AA 31 2E 48 4B 65 20 99 CD C6 0C 15 0C BF 3E FF 78 95 67 B1 74 5B 60 01 00 00 00 00 00 00 00 00 00 00 00 = PrivateKeyWithExponentOfOne
-      - match: contain loop # Copies RC4 key in reverse order
+      - match: contain loop # Copies RC4 key in reverse order
       - optional:
         - or:
           - number: 1 = PROV_RSA_FULL
           - api: CryptAcquireContext
-          - api: CryptEncrypt
-=======
-rule:
-  meta:
-    name: encrypt data using RC4 with custom key via WinAPI
-    namespace: data-manipulation/encryption/rc4
-    author: blaine.stancill@mandiant.com
-    scope: function
-    att&ck:
-      - Defense Evasion::Obfuscated Files or Information [T1027]
-    mbc:
-      - Defense Evasion::Obfuscated Files or Information::Encryption-Standard Algorithm [E1027.m05]
-      - Cryptography::Encrypt Data::RC4 [C0027.009]
-    references: 
-      - https://www.phdcc.com/cryptorc4.htm
-    examples:
-      - 4E9C546A54E40D0DA89BB4616DD7F8C4:0x140007B70
-      - A563C50C5FA0FD541248ACAF72CC4E7D:0x401AF0
-  features:
-    - and:
-      - api: CryptImportKey
-      - number: 0x4C = SimpleBlobRC4KeyTemplate size
-      - bytes: 01 02 00 00 01 68 00 00 00 A4 00 00 = SimpleBlobRC4KeyTemplate header
-      - number: 0x134 = PrivateKeyWithExponentOfOne size
-      - bytes: 07 02 00 00 00 A4 00 00 52 53 41 32 00 02 00 00 01 00 00 00 AB EF FA C6 7D E8 DE FB 68 38 09 92 D9 42 7E 6B 89 9E 21 D7 52 1C 99 3C 17 48 4E 3A 44 02 F2 FA 74 57 DA E4 D3 C0 35 67 FA 6E DF 78 4C 75 35 1C A0 74 49 E3 20 13 71 35 65 DF 12 20 F5 F5 F5 C1 ED 5C 91 36 75 B0 A9 9C 04 DB 0C 8C BF 99 75 13 7E 87 80 4B 71 94 B8 00 A0 7D B7 53 DD 20 63 EE F7 83 41 FE 16 A7 6E DF 21 7D 76 C0 85 D5 65 7F 00 23 57 45 52 02 9D EA 69 AC 1F FD 3F 8C 4A D0 01 00 00 00 00 00 00 00 00 00 00 00 00 00 00 00 00 00 00 00 00 00 00 00 00 00 00 00 00 00 00 00 01 00 00 00 00 00 00 00 00 00 00 00 00 00 00 00 00 00 00 00 00 00 00 00 00 00 00 00 00 00 00 00 64 D5 AA B1 A6 03 18 92 03 AA 31 2E 48 4B 65 20 99 CD C6 0C 15 0C BF 3E FF 78 95 67 B1 74 5B 60 01 00 00 00 00 00 00 00 00 00 00 00 = PrivateKeyWithExponentOfOne
-      - match: contain loop # Copies RC4 key in reverse order
-      - optional:
-        - or:
-          - number: 1 = PROV_RSA_FULL
-          - api: CryptAcquireContext
-          - api: CryptEncrypt
->>>>>>> aadc07cf
+          - api: CryptEncrypt