rule:
  meta:
    name: generate random numbers via RtlGenRandom
    namespace: data-manipulation/prng
    authors:
      - william.ballenthin@mandiant.com
<<<<<<< HEAD
    scopes:
      static: function
      dynamic: process
=======
      - richard.weiss@mandiant.com
    scope: function
>>>>>>> 8f806bbf
    mbc:
      - Cryptography::Generate Pseudo-random Sequence::Use API [C0021.003]
    references:
      - https://doxygen.reactos.org/df/d13/sysfunc_8c_source.html
      - https://blog.gentilkiwi.com/tag/systemfunction036
    examples:
      - b7841b9d5dc1f511a93cc7576672ec0c:0x10002B80 # api
      - 0a0882b8da225406cc838991b5f67d11:0x416F35 # string
  features:
    - or:
      - api: SystemFunction036
      - and:
        - match: link function at runtime on Windows
        - string: "SystemFunction036"
        - optional:
          - string: /advapi32/i
          - string: /cryptsp/i<|MERGE_RESOLUTION|>--- conflicted
+++ resolved
@@ -4,14 +4,10 @@
     namespace: data-manipulation/prng
     authors:
       - william.ballenthin@mandiant.com
-<<<<<<< HEAD
+      - richard.weiss@mandiant.com
     scopes:
       static: function
       dynamic: process
-=======
-      - richard.weiss@mandiant.com
-    scope: function
->>>>>>> 8f806bbf
     mbc:
       - Cryptography::Generate Pseudo-random Sequence::Use API [C0021.003]
     references:
