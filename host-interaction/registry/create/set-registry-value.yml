--- conflicted
+++ resolved
@@ -13,32 +13,22 @@
       - B5F85C26D7AA5A1FB4AF5821B6B5AB9B:0x40433E
       - B5F85C26D7AA5A1FB4AF5821B6B5AB9B:0x40415E
   features:
-<<<<<<< HEAD
-    - and:
-      - optional:
-        - match: create or open registry key
-      - or:
-        - api: advapi32.RegSetValue
-        - api: advapi32.RegSetValueEx
-        - api: advapi32.RegSetKeyValue
-        - api: ZwSetValueKey
-        - api: NtSetValueKey
-        - api: RtlWriteRegistryValue
-        - api: SHSetValue
-        - api: SHRegSetPath
-        - api: SHRegSetValue
-        - api: SHRegSetUSValue
-        - api: SHRegWriteUSValue
-=======
     - or:
       - and:
-        - or:
-          - match: create registry key
-          - match: open registry key
+        - optional:
+          - match: create or open registry key
         - or:
           - api: advapi32.RegSetValue
           - api: advapi32.RegSetValueEx
+          - api: advapi32.RegSetKeyValue
+          - api: ZwSetValueKey
+          - api: NtSetValueKey
+          - api: RtlWriteRegistryValue
+          - api: SHSetValue
+          - api: SHRegSetPath
+          - api: SHRegSetValue
+          - api: SHRegSetUSValue
+          - api: SHRegWriteUSValue
       - and:
         - match: create process
-        - string: /reg(|.exe) add /i
->>>>>>> 4c2513ec
+        - string: /reg(|.exe) add /i