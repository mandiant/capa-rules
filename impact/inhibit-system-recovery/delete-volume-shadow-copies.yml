rule:
  meta:
    name: delete volume shadow copies
    namespace: impact/inhibit-system-recovery
    author: moritz.raabe@fireeye.com
    scope: function
    att&ck:
      - Impact::Inhibit System Recovery [T1490]
<<<<<<< HEAD
      - Defense Evasion::Indicator Removal on Host::File Deletion [T1070.004]
=======
    mbc:
      - Impact::Disk Content Wipe::Delete Shadow Drive [F0014.001]
>>>>>>> 9880da1f
    examples:
      - B87E9DD18A5533A09D3E48A7A1EFBCF6:0x140006AF0
  features:
    - or:
      - string: /vssadmin.* delete shadows/i
      - string: /vssadmin.* resize shadowstorage/i
      - string: /wmic.* shadowcopy delete/i<|MERGE_RESOLUTION|>--- conflicted
+++ resolved
@@ -6,12 +6,9 @@
     scope: function
     att&ck:
       - Impact::Inhibit System Recovery [T1490]
-<<<<<<< HEAD
       - Defense Evasion::Indicator Removal on Host::File Deletion [T1070.004]
-=======
     mbc:
       - Impact::Disk Content Wipe::Delete Shadow Drive [F0014.001]
->>>>>>> 9880da1f
     examples:
       - B87E9DD18A5533A09D3E48A7A1EFBCF6:0x140006AF0
   features:
