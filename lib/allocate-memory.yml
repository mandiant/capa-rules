rule:
  meta:
    name: allocate memory
    authors:
      - 0x534a@mailbox.org
<<<<<<< HEAD
    lib: 'true'
    scopes:
      static: basic block
      dynamic: thread
=======
      - "@mr-tz"
    lib: true
    scope: basic block
>>>>>>> 8f806bbf
    mbc:
      - Memory::Allocate Memory [C0007]
    examples:
      - Practical Malware Analysis Lab 03-03.exe_:0x4010EA
      - 563653399B82CD443F120ECEFF836EA3678D4CF11D9B351BB737573C2D856299:0x140001ABA  # ntdll.NtAllocateVirtualMemory
  features:
    - or:
      - api: kernel32.VirtualAlloc
      - api: kernel32.VirtualAllocEx
      - api: kernel32.VirtualAllocExNuma
      - api: NtAllocateVirtualMemory
      - api: ZwAllocateVirtualMemory
      - api: NtMapViewOfSection
      - api: ZwMapViewOfSection
      - and:
        - match: link function at runtime on Windows
        - or:
          - string: "VirtualAlloc"
          - string: "VirtualAllocEx"
          - string: "VirtualAllocExNuma"
          - string: "NtAllocateVirtualMemory"
          - string: "ZwAllocateVirtualMemory"
          - string: "NtMapViewOfSection"
          - string: "ZwMapViewOfSection"<|MERGE_RESOLUTION|>--- conflicted
+++ resolved
@@ -3,16 +3,11 @@
     name: allocate memory
     authors:
       - 0x534a@mailbox.org
-<<<<<<< HEAD
+      - "@mr-tz"
     lib: 'true'
     scopes:
       static: basic block
       dynamic: thread
-=======
-      - "@mr-tz"
-    lib: true
-    scope: basic block
->>>>>>> 8f806bbf
     mbc:
       - Memory::Allocate Memory [C0007]
     examples:
