--- conflicted
+++ resolved
@@ -13,26 +13,7 @@
       - c2bb17c12975ea61ff43a71afd9c3ff111d018af161859abae0bdb0b3dae98f9:0x140001010
   features:
     - and:
-<<<<<<< HEAD
-      - or:
-        - match: allocate RWX memory
-        - or:
-          - basic block:
-            - and:
-              - match: allocate memory
-              - or:
-                - number: 0x40
-                - instruction:
-                  - mnemonic: lea
-                  - offset: 64
-          - thread:
-            - and:
-              - match: allocate memory
-              - or:
-                - number: 0x40
-=======
       - match: allocate or change RWX memory
->>>>>>> 8f806bbf
       - api: CopyFile2
       - api: DeleteFileW
       - number: 0x00000001 = COPY_FILE_FAIL_IF_EXISTS
