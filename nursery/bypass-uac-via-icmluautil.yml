--- conflicted
+++ resolved
@@ -14,11 +14,6 @@
         - string: "{3E5FC7F9-9A51-4367-9063-A120244FBEC7}"
           description: T_CLSID_CMSTPLUA
         - bytes: F9 C7 5F 3E 51 9A 67 43 90 63 A1 20 24 4F BE C7 = T_CLSID_CMSTPLUA
-<<<<<<< HEAD
-      - string: "{3E5FC7F9-9A51-4367-9063-A120244FBEC7}"
-        description: T_CLSID_CMSTPLUA
-=======
->>>>>>> b06c2a31
       - optional:
         - or:
           - api: ole32.CoGetObject
